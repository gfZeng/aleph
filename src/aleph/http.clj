--- conflicted
+++ resolved
@@ -202,9 +202,6 @@
                 (let [end (System/currentTimeMillis)]
                   (-> (middleware conn')
                     (d/chain #(% req))
-<<<<<<< HEAD
-                    (d/catch #(do (flow/release pool k conn) (d/error-deferred %)))
-=======
                     (maybe-timeout! request-timeout)
                     (d/catch
                       (fn [e]
@@ -213,8 +210,7 @@
                             (client/close-connection conn')
                             (flow/dispose pool k conn))
                           (flow/release pool k conn))
-                        (throw e)))
->>>>>>> c6e31081
+                        (d/error-deferred e)))
                     (d/chain
                       (fn [rsp]
                         (d/chain (:aleph/complete rsp)
