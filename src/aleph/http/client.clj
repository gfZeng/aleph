--- conflicted
+++ resolved
@@ -51,17 +51,14 @@
      WebSocketFrame
      WebSocketFrameAggregator
      WebSocketVersion]
-<<<<<<< HEAD
     [io.netty.handler.codec.http.websocketx.extensions.compression
      WebSocketClientCompressionHandler]
-=======
     [io.netty.handler.proxy
      ProxyConnectionEvent
      ProxyHandler
      HttpProxyHandler
      Socks4ProxyHandler
      Socks5ProxyHandler]
->>>>>>> 68227d35
     [java.util.concurrent.atomic
      AtomicInteger]))
 
