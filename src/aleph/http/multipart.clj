(ns aleph.http.multipart
  (:require
    [byte-streams :as bs]
    [aleph.http.encoding :refer [encode]])
  (:import
    [java.util
     Locale]
    [java.io
     File]
    [java.nio
     ByteBuffer Charset]
    [java.net
     URLConnection]
    [io.netty.util.internal
     ThreadLocalRandom])
  (:require-clojure :as cc))

(defn boundary []
  (-> (ThreadLocalRandom/current) .nextLong Long/toHexString .toLowerCase))

(defn mime-type-descriptor
  [^String mime-type ^String encoding]
  (str
    (-> (or mime-type "application/octet-stream") .trim (.toLowerCase Locale/US))
    (when encoding
      (str ";charset=" encoding))))

<<<<<<< HEAD
(defn populate-part
  [{:keys [name content mime-type encoding]}]
  (if (instance? File content)
    {:name name
     :content (bs/to-byte-buffer content)
     :mime-type (mime-type-descriptor
                  (or mime-type (URLConnection/guessContentTypeFromName (.getName ^File content))))}))


(defn multipart-body [boundary parts])
=======
(defn- make-part
  "[internal] Generates a part map of the appropriate format"
  [{:keys [name content mime-type charset transfer-encoding] :or {:transfer-encoding :quoted-printable}}]
  (let [mt (or mime-type
               (when (instance? File content)
                 (URLConnection/guessContentTypeFromName (.getName ^File content))))]
    {:name name :content (bs/to-byte-buffer content)
     :mime-type (mime-type-descriptor mt charset)
     :transfer-encoding transfer-encoding}))

(defn- part-headers [name mime-type transfer-encoding]
  (let [te (cc/name transfer-encoding)
        cd (str "content-disposition: form-data; name=\"" (encode name :qp) \newline)
        ct (str "content-type: " mime-type \newline)
        cte (str "content-transfer-encoding: " te "\n\n")
        lcd (.length cd)
        lct (.length ct)
        lcte (.length cte)
        size (+ lcd lct lcte)
        buf (ByteBuffer/allocate size)]
    (doto buf
      (.put 0 (bs/to-byte-buffer cd))
      (.put lcd (bs/to-byte-buffer ct))
      (.put (+ lcd lct) (bs/to-byte-buffer cte)))))

(defn- prepare-part
  "[internal] Generates the byte representation of a part for the bytebuffer"
  [{:keys [name content mime-type charset transfer-encoding] :as part}]
  ;; encode name, content`
  (let [headers (part-headers name mime-type transfer-encoding)
        body (encode content transfer-encoding)
        header-len (.length headers)
        size (+ header-len (.length body))
        buf (ByteBuffer/allocate size)]
    (doto buf
      (.put 0 headers)
      (.put header-len body))))

(defn multipart-body [boundary parts]
  (let [b (bs/to-byte-buffer boundary)
        b-len (+ 2 (.length boundary))
        ps (map (comp make-part prepare-part) parts)
        boundaries-size (* (inc (count parts)) b-len)
        part-size (reduce (fn [acc p] (+ acc (.length p))) 0 ps)
        buf (ByteBuffer/allocate (+ boundaries-size part-size))]
    (.put buf 0 b)
    (reduce (fn [idx part]
              (let [p-len (.length part)]
                (.put buf idx part)
                (.put buf (+ idx part-len) b)
                (+ idx part-len b-len))) b-len ps)
    buf))
>>>>>>> 26b84c89
<|MERGE_RESOLUTION|>--- conflicted
+++ resolved
@@ -1,5 +1,6 @@
 (ns aleph.http.multipart
   (:require
+    [clojure.core :as cc]
     [byte-streams :as bs]
     [aleph.http.encoding :refer [encode]])
   (:import
@@ -8,12 +9,13 @@
     [java.io
      File]
     [java.nio
-     ByteBuffer Charset]
+     ByteBuffer]
+    [java.nio.charset
+     Charset]
     [java.net
      URLConnection]
     [io.netty.util.internal
-     ThreadLocalRandom])
-  (:require-clojure :as cc))
+     ThreadLocalRandom]))
 
 (defn boundary []
   (-> (ThreadLocalRandom/current) .nextLong Long/toHexString .toLowerCase))
@@ -25,20 +27,8 @@
     (when encoding
       (str ";charset=" encoding))))
 
-<<<<<<< HEAD
 (defn populate-part
-  [{:keys [name content mime-type encoding]}]
-  (if (instance? File content)
-    {:name name
-     :content (bs/to-byte-buffer content)
-     :mime-type (mime-type-descriptor
-                  (or mime-type (URLConnection/guessContentTypeFromName (.getName ^File content))))}))
-
-
-(defn multipart-body [boundary parts])
-=======
-(defn- make-part
-  "[internal] Generates a part map of the appropriate format"
+  "Generates a part map of the appropriate format"
   [{:keys [name content mime-type charset transfer-encoding] :or {:transfer-encoding :quoted-printable}}]
   (let [mt (or mime-type
                (when (instance? File content)
@@ -47,7 +37,7 @@
      :mime-type (mime-type-descriptor mt charset)
      :transfer-encoding transfer-encoding}))
 
-(defn- part-headers [name mime-type transfer-encoding]
+(defn part-headers [name mime-type transfer-encoding]
   (let [te (cc/name transfer-encoding)
         cd (str "content-disposition: form-data; name=\"" (encode name :qp) \newline)
         ct (str "content-type: " mime-type \newline)
@@ -62,31 +52,33 @@
       (.put lcd (bs/to-byte-buffer ct))
       (.put (+ lcd lct) (bs/to-byte-buffer cte)))))
 
-(defn- prepare-part
-  "[internal] Generates the byte representation of a part for the bytebuffer"
+(defn encode-part
+  "Generates the byte representation of a part for the bytebuffer"
   [{:keys [name content mime-type charset transfer-encoding] :as part}]
   ;; encode name, content`
   (let [headers (part-headers name mime-type transfer-encoding)
         body (encode content transfer-encoding)
-        header-len (.length headers)
-        size (+ header-len (.length body))
+        header-len (.length ^String headers)
+        size (+ header-len (.length ^String body))
         buf (ByteBuffer/allocate size)]
     (doto buf
       (.put 0 headers)
       (.put header-len body))))
 
-(defn multipart-body [boundary parts]
-  (let [b (bs/to-byte-buffer boundary)
-        b-len (+ 2 (.length boundary))
-        ps (map (comp make-part prepare-part) parts)
-        boundaries-size (* (inc (count parts)) b-len)
-        part-size (reduce (fn [acc p] (+ acc (.length p))) 0 ps)
-        buf (ByteBuffer/allocate (+ boundaries-size part-size))]
-    (.put buf 0 b)
-    (reduce (fn [idx part]
-              (let [p-len (.length part)]
-                (.put buf idx part)
-                (.put buf (+ idx part-len) b)
-                (+ idx part-len b-len))) b-len ps)
-    buf))
->>>>>>> 26b84c89
+(defn encode-body
+  ([parts]
+   (encode-body (boundary) parts))
+  ([^String boundary parts]
+   (let [b (bs/to-byte-buffer boundary)
+         b-len (+ 2 (.length boundary))
+         ps (map #(-> % populate-part encode-part) parts)
+         boundaries-len (* (inc (count parts)) b-len)
+         part-len (reduce (fn [acc ^String p] (+ acc (.length p))) 0 ps)
+         buf (ByteBuffer/allocate (+ boundaries-len part-len))]
+     (.put buf 0 b)
+     (reduce (fn [idx part]
+               (let [p-len (.length ^String part)]
+                 (.put buf idx part)
+                 (.put buf (+ idx part-len) b)
+                 (+ idx part-len b-len))) b-len ps)
+     buf)))