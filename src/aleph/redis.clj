--- conflicted
+++ resolved
@@ -23,13 +23,6 @@
    The function will return a result-channel representing the response.  To close the
    connection, use lamina.connections/close-connection."
   ([options]
-<<<<<<< HEAD
-     (let [options (merge {:port 6379 :charset :utf-8} options)]
-       (client
-	 #(tcp-client (merge options {:frame (redis-codec (:charset options))}))
-	 {:name (str "redis." (:host options) "." (gensym ""))
-	  :description (str "redis @ " (:host options) ":" (:port options))}))))
-=======
      (let [options (merge
 		     {:port 6379
 		      :charset :utf-8
@@ -62,7 +55,6 @@
 	       :error-handler (fn [_] )
 	       (fn [_] (reset! database (-> args first second)))))
 	   result))))) 
->>>>>>> fdff8619
 
 (defn enqueue-task
   "Enqueues a task onto a Redis queue. 'task' must be a printable Clojure data structure."
