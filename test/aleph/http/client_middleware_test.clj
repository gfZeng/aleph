--- conflicted
+++ resolved
@@ -43,7 +43,6 @@
                                          :form-params {:foo :bar}})
         (middleware/coerce-form-params {:form-params {:foo :bar}}))))
 
-<<<<<<< HEAD
 (deftest test-nested-query-params
   (let [req {:query-params {:foo {:bar "baz"}}}
         {:keys [query-string]} (reduce #(%2 %1) req middleware/default-middleware)]
@@ -115,7 +114,7 @@
                                                      :cookie-store cs})
                            (get-in [:headers "cookie"])))
         "explicitly set cookies override cookie-store even when specified")))
-=======
+
 (defn req->query-string [req]
   (-> (reduce #(%2 %1) req middleware/default-middleware)
       :query-string
@@ -165,5 +164,4 @@
   (is (= "name[]=John&name[]=Mark"
          (middleware/generate-query-string {:name ["John" "Mark"]} nil :array)))
   (is (= "name[0]=John&name[1]=Mark"
-         (middleware/generate-query-string {:name ["John" "Mark"]} nil :indexed))))
->>>>>>> 6760fca7
+         (middleware/generate-query-string {:name ["John" "Mark"]} nil :indexed))))